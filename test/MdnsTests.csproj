--- conflicted
+++ resolved
@@ -17,15 +17,10 @@
   </PropertyGroup>
 
   <ItemGroup>
-<<<<<<< HEAD
-    <PackageReference Include="Microsoft.NET.Test.Sdk" Version="17.7.2" PrivateAssets="all" />
+
+    <PackageReference Include="Microsoft.NET.Test.Sdk" Version="17.8.0" PrivateAssets="all" />
     <PackageReference Include="MSTest.TestAdapter" Version="3.2.0" PrivateAssets="all" />
-    <PackageReference Include="MSTest.TestFramework" Version="3.1.1" PrivateAssets="all" />
-=======
-    <PackageReference Include="Microsoft.NET.Test.Sdk" Version="17.8.0" PrivateAssets="all" />
-    <PackageReference Include="MSTest.TestAdapter" Version="3.1.1" PrivateAssets="all" />
     <PackageReference Include="MSTest.TestFramework" Version="3.2.0" PrivateAssets="all" />
->>>>>>> 54e9283b
     <PackageReference Include="coverlet.msbuild" Version="6.0.0" PrivateAssets="all" />
   </ItemGroup>
 
