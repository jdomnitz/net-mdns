--- conflicted
+++ resolved
@@ -18,13 +18,8 @@
 
   <ItemGroup>
 
-<<<<<<< HEAD
-    <PackageReference Include="Microsoft.NET.Test.Sdk" Version="17.8.0" PrivateAssets="all" />
-    <PackageReference Include="MSTest.TestAdapter" Version="3.2.0" PrivateAssets="all" />
-=======
     <PackageReference Include="Microsoft.NET.Test.Sdk" Version="17.10.0" PrivateAssets="all" />
     <PackageReference Include="MSTest.TestAdapter" Version="3.4.3" PrivateAssets="all" />
->>>>>>> 1352a089
     <PackageReference Include="MSTest.TestFramework" Version="3.4.3" PrivateAssets="all" />
     <PackageReference Include="coverlet.msbuild" Version="6.0.2" PrivateAssets="all" />
   </ItemGroup>
